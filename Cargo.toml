[workspace.package]
authors = ["Jamie Whiting"]
license = "MIT"
readme = "README.md"
<<<<<<< HEAD
build = "build/main.rs"

[features]
cudnn = []
hip = []
gh-actions = []

[dependencies]
bulletformat = { workspace = true }
rand = "0.8.5"
rand_distr = "0.4.3"
montyformat = { workspace = true }
sfbinpack = "0.2.0"
anyhow = "*"
zerocopy = {version="0.8", features=["derive", "std"]}

[build-dependencies]
cc = "1.2.5"
=======
repository = "https://github.com/jw1912/bullet"
rust-version = "1.86"
edition = "2021"
>>>>>>> f7b779ea

[workspace]
resolver = "2"
members = [
    "crates/bullet_core",
    "crates/bullet_cuda_backend",
    "crates/bullet_hip_backend",
    "crates/bullet_lib",
    "crates/bullet_utils",
]

[workspace.dependencies]
bullet_core = { path = "crates/bullet_core", version = "0.1.0" }
bullet_hip_backend = { path = "crates/bullet_hip_backend", version = "0.1.0" }
bullet_cuda_backend = { path = "crates/bullet_cuda_backend", version = "0.1.0" }
bulletformat = "1.8.0"
montyformat = "0.9.0"<|MERGE_RESOLUTION|>--- conflicted
+++ resolved
@@ -2,30 +2,9 @@
 authors = ["Jamie Whiting"]
 license = "MIT"
 readme = "README.md"
-<<<<<<< HEAD
-build = "build/main.rs"
-
-[features]
-cudnn = []
-hip = []
-gh-actions = []
-
-[dependencies]
-bulletformat = { workspace = true }
-rand = "0.8.5"
-rand_distr = "0.4.3"
-montyformat = { workspace = true }
-sfbinpack = "0.2.0"
-anyhow = "*"
-zerocopy = {version="0.8", features=["derive", "std"]}
-
-[build-dependencies]
-cc = "1.2.5"
-=======
 repository = "https://github.com/jw1912/bullet"
 rust-version = "1.86"
 edition = "2021"
->>>>>>> f7b779ea
 
 [workspace]
 resolver = "2"
